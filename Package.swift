--- conflicted
+++ resolved
@@ -18,12 +18,8 @@
     ],
     dependencies: [
         // Dependencies declare other packages that this package depends on.
-<<<<<<< HEAD
-        .package(name: "swift-nio-ssh", url: "https://github.com/Joannis/swift-nio-ssh.git", .revision("171bb0447d52928b4c49790579c98006e1d4ccd4")),
-=======
         .package(name: "swift-nio-ssh", url: "https://github.com/Joannis/swift-nio-ssh.git", branch: "citadel2"),
         .package(url: "https://github.com/apple/swift-log.git", from: "1.0.0"),
->>>>>>> c0fc3eec
         .package(url: "https://github.com/attaswift/BigInt.git", from: "5.2.0"),
         .package(url: "https://github.com/apple/swift-crypto.git", "1.0.0" ..< "2.1.0"),
     ],
